--- conflicted
+++ resolved
@@ -91,17 +91,14 @@
 
   const lastCamera = new PerspectiveCamera();
 
-<<<<<<< HEAD
+  // an initial camera position of 0 causes division by zero in the reprojection shader
+  lastCamera.position.set(1, 1, 1);
+  lastCamera.updateMatrixWorld();
+
   let previewCount = 1;
   let inPreviewMode = true;
   const numPreviewSamples = 20;
   let lowResComplete = false;
-=======
-  // an initial camera position of 0 causes division by zero in the reprojection shader
-  lastCamera.position.set(1, 1, 1);
-  lastCamera.updateMatrixWorld();
-
->>>>>>> 1e409d0d
   // how many samples to render with uniform noise before switching to stratified noise
   // const numUniformSamples = 3 + numPreviewSamples;
   const numUniformSamples = 12;
